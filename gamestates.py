"""
Store all the game states as classes that are instantiated.
"""
import datetime
import pickle
import random
import pygame
import config
import constants
import helpers as h
import rooms
<<<<<<< HEAD
from hero import Hero
from enemy import Enemy
=======
import hero
>>>>>>> 6e1a4109


class GameState(object):
    """
    A superclass for all the states the game can be in.

    musicfile is a string representing the name of background music to be played.
    """

    musicfile = None

    def __init__(self):
        pass

    def draw(self, screen):
        """
        Will be overwritten by the subclass to draw whatever is on the screen.
        An exception will be raised when something not currently working is called
        :param screen: The pygame screen to be drawn on
        """
        raise NotImplementedError

    def update(self):
        """
        Will be overwritten by the subclass to update whatever is on the screen.
        An exception will be raised when something not currently working is called
        """
        raise NotImplementedError

    def handle_events(self, events):
        """
        Will be overwritten by the subclass to do certain things based on events.
        An exception will be raised when something not currently working is called
        :param events: A list of the events happening in a tick - obtained through
                        pygame.event.get()
        """
        raise NotImplementedError


class GameStateManager(object):
    """
    A helper class to manage game states.
    """
    def __init__(self):
        self.state = None
        self.go_to(TitleScreen())

    def go_to(self, gamestate):
        """
        Change the game state to gamestate and add this class to the new gamestate's variables.

        If the new gamestate has a music file associated with it, play that music.
        """
        self.state = gamestate
        self.state.manager = self

        if gamestate.musicfile and config.PLAY_MUSIC:
            h.play_music(gamestate.musicfile)


class TitleScreen(GameState):
    """
    The title screen game state.
    """

    musicfile = 'O_Fortuna.mp3'

    def __init__(self):
        super().__init__()
        self.manager = None

        self.selected = 0

    def draw(self, screen):
        """
        Draw a TitleScreen with text telling the user to press SPACE to begin
        :param screen: The pygame screen on which to draw
        """
        background = h.create_background(h.load('sand.jpg'))
        screen.blit(background, (0, 0))

        font = h.load_font('BLKCHCRY.TTF', 32)

        welcome_text = h.load_font('BLKCHCRY.TTF', 48).render(
            "Welcome to mineEye!", 1, constants.BLACK
        )
        h.blit_text(welcome_text, screen, 1)

        begin_text = font.render(
            "Start!", 1, constants.BLACK
        )
        begin_rect = h.blit_text(begin_text, screen, 2)

        begin_timer_text = font.render(
            "Time Trial!", 1, constants.BLACK
        )
        timer_rect = h.blit_text(begin_timer_text, screen, 3)

        options_text = font.render(
            "Settings!", 1, constants.BLACK
        )
        options_rect = h.blit_text(options_text, screen, 4)

        selected_indicator = h.load('pickaxe.png')
        selected_rect = selected_indicator.get_rect()

        if self.selected == 0:
            selected_rect.left = begin_rect.right
            selected_rect.centery = begin_rect.centery
        elif self.selected == 1:
            selected_rect.left = timer_rect.right
            selected_rect.centery = timer_rect.centery
        elif self.selected == 2:
            selected_rect.left = options_rect.right
            selected_rect.centery = options_rect.centery

        screen.blit(selected_indicator, selected_rect)

    def update(self):
        pass

    def handle_events(self, events):
        """
        Wait for a keystroke to move forward with the game.
        UP and DOWN will move through options
        SPACE or RIGHT will execute the currently selected option

        Overwrites the default handle_events from the parent GameState class.
        """
        for e in events:
            if e.type == pygame.KEYDOWN:
                if e.key == config.DOWN:
                    if self.selected <= 2:
                        self.selected += 1
                elif e.key == config.UP:
                    if self.selected >= 1:
                        self.selected -= 1
                elif e.key == pygame.K_SPACE or e.key == config.RIGHT:
                    if self.selected == 0:
                        self.manager.go_to(ChooseHero())
                    elif self.selected == 1:
                        self.manager.go_to(ChooseHero(timer=True))
                    elif self.selected == 2:
                        self.manager.go_to(ChangeSettings())


class ChooseHero(GameState):
    """
    A game state for choosing a hero to play as.
    """

    def __init__(self, timer=False):
        super().__init__()
        self.manager = None

        self.selected = 0

        self.timer = timer

    def draw(self, screen):
        """
        Draw a selection menu with a picture of the heros.
        """
        background = h.create_background(h.load('sand.jpg'))
        screen.blit(background, (0, 0))

        font = h.load_font('MelmaCracked.ttf', 32)
        desc_font = h.load_font('MelmaCracked.ttf', 24)

        title_text = h.load_font('MelmaCracked.ttf', 48).render(
            "Choose a Hero!", 1, constants.BLACK
        )
        h.blit_text(title_text, screen, 1)

        i = 2
        rect_list = []
        for possible_hero in hero.hero_list:
            name_text = font.render(
                possible_hero.name, 1, constants.BLACK
            )
            name_rect = h.blit_text(name_text, screen, i)

            desc_text = desc_font.render(
                possible_hero.description, 1, constants.BLACK
            )
            desc_rect = desc_text.get_rect()
            desc_rect.top = name_rect.bottom
            desc_rect.centerx = name_rect.centerx
            screen.blit(desc_text, desc_rect)

            rect_list.append(desc_rect)

            i += 1

        selected_indicator = h.load('pickaxe.png')
        selected_rect = selected_indicator.get_rect()

        if self.selected == 0:
            selected_rect.left = rect_list[0].right
            selected_rect.bottom = rect_list[0].bottom
        elif self.selected == 1:
            selected_rect.left = rect_list[1].right
            selected_rect.bottom = rect_list[1].bottom
        elif self.selected == 2:
            selected_rect.left = rect_list[2].right
            selected_rect.bottom = rect_list[2].bottom

        screen.blit(selected_indicator, selected_rect)

    def update(self):
        pass

    def handle_events(self, events):
        """
        Wait for a keystroke to move forward with the game.
        UP and DOWN will move through options
        SPACE or RIGHT will execute the currently selected option

        Overwrites the default handle_events from the parent GameState class.
        """
        for e in events:
            if e.type == pygame.KEYDOWN:
                if e.key == config.DOWN:
                    if self.selected <= 2:
                        self.selected += 1
                elif e.key == config.UP:
                    if self.selected >= 1:
                        self.selected -= 1
                elif e.key == config.LEFT:
                    self.manager.go_to(TitleScreen())
                elif e.key == pygame.K_SPACE or e.key == config.RIGHT:
                    if self.selected == 0:
                        self.manager.go_to(InGame(timer=self.timer, chosen_hero=hero.hero_list[0]))
                    elif self.selected == 1:
                        self.manager.go_to(InGame(timer=self.timer, chosen_hero=hero.hero_list[1]))
                    elif self.selected == 2:
                        self.manager.go_to(InGame(timer=self.timer, chosen_hero=hero.hero_list[2]))


class ChangeSettings(GameState):
    """
    A game state for changing local variables like PLAY_MUSIC.
    """

    def __init__(self):

        super().__init__()
        self.manager = None

        self.selected = 0

    def draw(self, screen):
        """
        Draw a menu with configuration options.
        :param screen: The pygame screen on which to draw.
        """
        background = h.create_background(h.load('sand.jpg'))
        screen.blit(background, (0, 0))

        font = h.load_font('MelmaCracked.ttf', 32)

        option_text = h.load_font('MelmaCracked.ttf', 48).render(
            "Options", 1, constants.BLACK
        )
        h.blit_text(option_text, screen, 1)

        music_text = font.render(
            'Play Music', 1, constants.BLACK
        )
        music_rect = h.blit_text(music_text, screen, 2)

    def update(self):
        pass

    def handle_events(self, events):
        for e in events:
            if e.type == pygame.KEYDOWN:
                if e.key == config.DOWN:
                    pass
                elif e.key == config.UP:
                    pass
                elif e.key == config.LEFT:
                    self.manager.go_to(TitleScreen())
                elif e.key == pygame.K_SPACE or e.key == config.RIGHT:
                    if self.selected == 0:
                        f = open('settings', 'rb')
                        settings_dict = pickle.loads(f.read())
                        f.close()
                        if settings_dict['PLAY_MUSIC']:
                            settings_dict['PLAY_MUSIC'] = False
                        else:
                            settings_dict['PLAY_MUSIC'] = True

                        f = open('settings', 'wb')
                        f.write(pickle.dumps(settings_dict))
                        f.close()


class InGame(GameState):
    """
    A game state for moving and falling through the mine
    """

    musicfile = 'Pathetique.mp3'

    def __init__(self, timer=False, chosen_hero=hero.Hero3):
        """
        Instantiate the primary Game State.
        :param timer: A boolean. True if a timer is to be displayed in the top right, False if not.
        """
        super().__init__()
        self.manager = None

        self.all_sprites_list = pygame.sprite.Group()

        self.hero = chosen_hero()
        self.all_sprites_list.add(self.hero)

        #self.enemy = Enemy()
        #self.all_sprites_list.add(self.enemy)

        self.start_time = datetime.datetime.now()

        self.world = None
        self.generate_world(25)
        self.hero.world = self.world

        self.timer = timer
        self.elapsed_time = 0

        self.left_pressed = False
        self.right_pressed = False

    def draw(self, screen):
        """
        Overwrites draw in the GameState class. Draws all of the blocks and enemies in the levels in this
        game state to the screen.

        Additionally, a HUD is displayed at the top of the screen, showing:
            the Hero's HP
            the
        :param screen: The pygame screen on which to draw.
        """
        self.world.draw(screen)
        self.all_sprites_list.draw(screen)

        hero_hp = h.load_font('BLKCHCRY.TTF', 32).render(
            "HP: {0}".format(self.hero.hp), 1, constants.WHITE
        )
        screen.blit(hero_hp, (0, 0))

        if self.timer:
            if self.hero.run_timer:
                self.elapsed_time = datetime.datetime.now() - self.start_time
                formatted_elapsed_time = self.elapsed_time.total_seconds()
                elapsed_time_display = h.load_font('BLKCHCRY.TTF', 20).render(
                    "{ElapsedTime}".format(ElapsedTime=formatted_elapsed_time), 1, constants.WHITE
                )
                screen.blit(elapsed_time_display, (950, 0))
            else:
                formatted_elapsed_time = self.elapsed_time.total_seconds()
                elapsed_time_display = h.load_font('BLKCHCRY.TTF', 48).render(
                    "Final Time: {ElapsedTime}".format(ElapsedTime=formatted_elapsed_time), 1, constants.GREEN
                )
                elapsed_time_display_rect = elapsed_time_display.get_rect()
                elapsed_time_display_rect.center = constants.CENTER
                screen.blit(elapsed_time_display, elapsed_time_display_rect)

    def update(self):
        """
        Redraw all of the blocks and enemies in their updated positions as the player interacts with the world,
        items drop, enemies move, etc.
        """
        self.world.update(self.hero)

        if self.hero.hp <= 0:
            self.manager.go_to(DeathScreen())

    def handle_events(self, events):
        """
        Parse all of the events that pygame registers inside the class.
        These events include:
            key presses
        :param events: a list of pygame events, get via pygame.event.get()
        """

        for event in events:
            if config.KEY_CANCELING:

                if event.type == pygame.KEYDOWN:
                    if event.key == config.LEFT:
                        self.left_pressed = True

                        if self.hero.moving_right:
                            self.world.changespeed(self.hero.actual_speed, 0)
                            self.hero.moving_right = False

                        self.world.changespeed(self.hero.actual_speed, 0)
                        self.hero.moving_left = True

                    elif event.key == config.RIGHT:
                        self.right_pressed = True

                        if self.hero.moving_left:
                            self.world.changespeed(-self.hero.actual_speed, 0)
                            self.hero.moving_left = False

                        self.world.changespeed(-self.hero.actual_speed, 0)
                        self.hero.moving_right = True

                    elif event.key == config.UP:
                        if not self.hero.jumping:

                            # If the hero is on a platform:
                            self.hero.rect.y += 2
                            hit_list = pygame.sprite.spritecollide(self.hero, self.world.block_list, False)
                            self.hero.rect.y -= 2
                            if len(hit_list) > 0:
                                self.world.changespeed(0, self.hero.jump_height)
                                self.hero.jumping = True

                        else:
                            if self.hero.can_doublejump and not self.hero.double_jumping:
                                self.world.setspeed(None, 0)
                                self.world.changespeed(0, self.hero.double_jump_height)
                                self.hero.double_jumping = True

                    elif event.key == config.DOWN:
                        pass
                    # Quit to TitleScreen (eventually pause menu) if the user presses escape
                    elif event.key == config.PAUSE:
                        self.manager.go_to(TitleScreen())

                elif event.type == pygame.KEYUP:
                    # Cancel the motion by adding the opposite of the keydown situation
                    if event.key == config.LEFT:
                        self.left_pressed = False

                        if self.hero.moving_left:
                            self.world.changespeed(-self.hero.actual_speed, 0)
                            self.hero.moving_left = False

                        if self.right_pressed and not self.hero.moving_right:
                            self.world.changespeed(-self.hero.actual_speed, 0)
                            self.hero.moving_right = True

                    elif event.key == config.RIGHT:
                        self.right_pressed = False

                        if self.hero.moving_right:
                            self.world.changespeed(self.hero.actual_speed, 0)
                            self.hero.moving_right = False

                        if self.left_pressed and not self.hero.moving_left:
                            self.world.changespeed(self.hero.actual_speed, 0)
                            self.hero.moving_left = True

                    elif event.key == config.UP:
                        pass

                    elif event.key == config.DOWN:
                        pass


            else:  # Key Canceling is False
                if event.type == pygame.KEYDOWN:
                    if event.key == config.LEFT:
                        self.world.changespeed(self.hero.actual_speed, 0)

                    elif event.key == config.RIGHT:
                        self.world.changespeed(-self.hero.actual_speed, 0)

                    elif event.key == config.UP:
                        if not self.hero.jumping:

                            # If the hero is on a platform:
                            self.hero.rect.y += 2
                            hit_list = pygame.sprite.spritecollide(self.hero, self.world.block_list, False)
                            self.hero.rect.y -= 2
                            if len(hit_list) > 0:
                                self.world.changespeed(0, self.hero.jump_height)
                                self.hero.jumping = True

                        else:
                            if self.hero.can_doublejump and not self.hero.double_jumping:
                                self.world.changespeed(0, self.hero.double_jump_height)
                                self.hero.double_jumping = True

                    elif event.key == config.DOWN:
                        pass
                    # Quit to TitleScreen (eventually pause menu) if the user presses escape
                    elif event.key == config.PAUSE:
                        self.manager.go_to(TitleScreen())

                elif event.type == pygame.KEYUP:
                    # Cancel the motion by adding the opposite of the keydown situation
                    if event.key == config.LEFT:
                        self.world.changespeed(-self.hero.actual_speed, 0)

                    elif event.key == config.RIGHT:
                        self.world.changespeed(self.hero.actual_speed, 0)

                    elif event.key == config.UP:
                        pass

                    elif event.key == config.DOWN:
                        pass

    def die(self):
        self.manager.go_to(DeathScreen())

    def generate_world(self, n):
        """
        Generate the world by randomly selecting n rooms.
        :param n: The Int number of rooms to randomly choose
        """
        room_list = []
        possible_rooms = dict([(k, v) for k, v in rooms.room_dict.items() if k not in
                              ["StartingRoom", "EndingRoom"]])

        room_list.append(rooms.room_dict["StartingRoom"])

        move_down_counter = 0
        move_left_counter = 0
        move_right_counter = 0

        total_displacement = 0

        for i in range(n):
            matched = False
            while not matched:
                possible_next_room = random.choice(list(possible_rooms.values()))

                if possible_next_room[0] == rooms.MoveDown:
                    if move_down_counter <= 3:
                        room_list.append(possible_next_room)

                        move_down_counter += 1
                        move_left_counter = 0
                        move_right_counter = 0
                        matched = True

                elif possible_next_room[0] == rooms.MoveLeft:
                    if total_displacement >= 3:  # Gets around a bug with rendering negative of the start
                        if move_left_counter <= 5:
                            room_list.append(possible_next_room)

                            move_down_counter = 0
                            move_left_counter += 1
                            move_right_counter = 0

                            total_displacement -= 1
                            matched = True

                elif possible_next_room[0] == rooms.MoveRight:
                    if move_right_counter <= 5:
                        room_list.append(possible_next_room)

                        move_down_counter = 0
                        move_left_counter = 0
                        move_right_counter += 1

                        total_displacement += 1
                        matched = True

        room_list.append(rooms.room_dict["EndingRoom"])

        self.world = rooms.World(room_list)


class DeathScreen(GameState):
    """
    A game state for showing the hero's death.
    """

    musicfile = 'Raven.mp3'

    def __init__(self):
        super().__init__()
        self.manager = None

    def draw(self, screen):
        screen.fill(constants.BLACK)
        death_text = h.load_font("Melma.ttf", 32).render(
            "You Died! \n Press any key to try again.", 1, constants.RED
        )
        death_text_x = death_text.get_rect().width / 2
        death_text_y = death_text.get_rect().height / 2
        centered_pos = (constants.CENTER[0] - death_text_x, constants.CENTER[1] - death_text_y)

        screen.blit(death_text, centered_pos)

    def update(self):
        pass

    def handle_events(self, events):
        for event in events:
            if event.type == pygame.KEYDOWN:
                self.manager.go_to(TitleScreen())<|MERGE_RESOLUTION|>--- conflicted
+++ resolved
@@ -9,12 +9,7 @@
 import constants
 import helpers as h
 import rooms
-<<<<<<< HEAD
-from hero import Hero
-from enemy import Enemy
-=======
 import hero
->>>>>>> 6e1a4109
 
 
 class GameState(object):
@@ -333,9 +328,6 @@
         self.hero = chosen_hero()
         self.all_sprites_list.add(self.hero)
 
-        #self.enemy = Enemy()
-        #self.all_sprites_list.add(self.enemy)
-
         self.start_time = datetime.datetime.now()
 
         self.world = None
