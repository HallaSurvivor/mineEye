--- conflicted
+++ resolved
@@ -6,11 +6,8 @@
 import logging
 import config
 import spritenames as sn
-<<<<<<< HEAD
 import time
-=======
 import rooms
->>>>>>> 59b416fd
 
 logging.basicConfig(level=logging.INFO)
 logger = logging.getLogger(__name__)
@@ -28,15 +25,12 @@
 
 Hero = sn.Hero()
 all_sprites_list.add(Hero)
-<<<<<<< HEAD
 #Vars for the timer
 displayTime = 0
 elapsed_time = time.strftime('%M:%S', time.gmtime(displayTime))
-=======
 
 current_room = rooms.Room_01()
 
->>>>>>> 59b416fd
 done = False
 while not done:
     #TODO: Make the background move instead of the HeroSprite. Watch videos of other games, the Hero is always centered
@@ -48,14 +42,6 @@
     #elapsed time of play
     elapsed_time_display = HP_FONT.render("Elapsed Time: {0}".format(elapsed_time), 1, config.WHITE)
     screen.blit(elapsed_time_display,(600,0))
-
-
-
-
-
-
-
-
 
     # Check for events
     for event in pygame.event.get():
